--- conflicted
+++ resolved
@@ -1,24 +1,18 @@
-<<<<<<< HEAD
+use std::sync::Arc;
 use tracing::warn;
-=======
-use std::sync::Arc;
 
->>>>>>> 8daa72bf
 use ntp_proto::{
     IgnoreReason, NtpClock, NtpHeader, NtpInstant, Peer, PeerSnapshot, ReferenceId, SystemConfig,
     SystemSnapshot,
 };
-<<<<<<< HEAD
 use ntp_udp::UdpSocket;
-use tokio::{net::ToSocketAddrs, sync::watch, time::Instant};
 use tracing::instrument;
-=======
+
 use tokio::{
-    net::{ToSocketAddrs, UdpSocket},
+    net::ToSocketAddrs,
     sync::{watch, Notify},
     time::Instant,
 };
->>>>>>> 8daa72bf
 
 #[derive(Debug, Clone, Copy)]
 pub enum MsgForSystem {
@@ -31,47 +25,28 @@
     Snapshot(PeerSnapshot),
 }
 
-<<<<<<< HEAD
-#[instrument(skip(clock, config, system_snapshots))]
-pub async fn start_peer<A, C>(
-=======
 pub struct PeerChannels {
     pub peer_snapshot: watch::Receiver<MsgForSystem>,
     pub peer_reset: Arc<Notify>,
 }
 
-pub async fn start_peer<A: ToSocketAddrs, C: 'static + NtpClock + Send>(
->>>>>>> 8daa72bf
+#[instrument(skip(clock, config, system_snapshots, reset))]
+pub async fn start_peer<A: ToSocketAddrs + std::fmt::Debug, C: 'static + NtpClock + Send>(
     addr: A,
     clock: C,
     config: SystemConfig,
     mut system_snapshots: watch::Receiver<SystemSnapshot>,
-<<<<<<< HEAD
-) -> Result<watch::Receiver<MsgForSystem>, std::io::Error> where A: 'static + ToSocketAddrs + std::fmt::Debug, C: 'static + NtpClock + Send {
+    mut reset: watch::Receiver<()>,
+) -> Result<PeerChannels, std::io::Error> {
     let socket = UdpSocket::new("0.0.0.0:0", addr).await?;
     let our_id = ReferenceId::from_ip(socket.as_ref().local_addr().unwrap().ip());
     let peer_id = ReferenceId::from_ip(socket.as_ref().peer_addr().unwrap().ip());
-    let (tx, rx) = watch::channel::<MsgForSystem>(MsgForSystem::NoMeasurement);
-
-=======
-    mut reset: watch::Receiver<()>,
-) -> Result<PeerChannels, std::io::Error> {
-    // setup socket
-    let socket = UdpSocket::bind("0.0.0.0:0").await?;
-    socket.connect(addr).await?;
-
-    // channel to send new peer snapshots
     let (tx, rx) = watch::channel::<MsgForSystem>(MsgForSystem::NoMeasurement);
 
     // channel to notify that a reset has been completed by this peer
     let notify_reset_send = Arc::new(Notify::new());
     let notify_reset_receive = notify_reset_send.clone();
 
-    let our_id = ReferenceId::from_ip(socket.local_addr()?.ip());
-    let peer_id = ReferenceId::from_ip(socket.peer_addr()?.ip());
-    let socket = ntp_udp::UdpSocket::from_tokio(socket)?;
-
->>>>>>> 8daa72bf
     tokio::spawn(async move {
         let local_clock_time = NtpInstant::now();
         let mut peer = Peer::new(our_id, peer_id, local_clock_time);
@@ -104,11 +79,6 @@
 
                     let ntp_instant = NtpInstant::now();
                     let packet = peer.generate_poll_message(ntp_instant);
-<<<<<<< HEAD
-                    if let Err(e) = socket.send(&packet.serialize()).await {
-                        warn!(error=debug(e), "poll message could not be sent");
-                    }
-=======
 
                     match clock.now() {
                         Err(e) => {
@@ -120,8 +90,9 @@
                         }
                     }
 
-                    socket.send(&packet.serialize()).await.unwrap();
->>>>>>> 8daa72bf
+                    if let Err(e) = socket.send(&packet.serialize()).await {
+                        warn!(error=debug(e), "poll message could not be sent");
+                    }
                 },
                 result = reset.changed() => {
                     if let Ok(()) = result {
